from setuptools import setup

with open("README.md", "r", encoding="utf-8") as fh:
    long_description = fh.read()

setup(
    name="local-notebook-mcp-server",
    version="1.0.0",
    author="Vivek M. Agarwal",
    author_email="vivmagarwal@gmail.com",
<<<<<<< HEAD
    description="A simple MCP server for local Jupyter notebook management",
=======
    description="A production-ready MCP server for local Jupyter notebook management",
>>>>>>> e13ff08b
    long_description=long_description,
    long_description_content_type="text/markdown",
    url="https://github.com/vivmagarwal/local-notebook-mcp-server",
    py_modules=["local_notebook_mcp_server"],
    classifiers=[
        "Development Status :: 5 - Production/Stable",
        "Intended Audience :: Developers",
        "License :: OSI Approved :: MIT License",
        "Operating System :: OS Independent",
        "Programming Language :: Python :: 3",
        "Programming Language :: Python :: 3.8",
        "Programming Language :: Python :: 3.9",
        "Programming Language :: Python :: 3.10",
        "Programming Language :: Python :: 3.11",
        "Programming Language :: Python :: 3.12",
    ],
    python_requires=">=3.8",
    install_requires=[
        "mcp>=1.0.0",
        "nbformat>=5.7.0",
        "jupyter-client>=7.0.0",
        "ipykernel>=6.0.0"
    ],
    entry_points={
        "console_scripts": [
            "local-notebook-mcp-server=local_notebook_mcp_server:main",
        ],
    },
)<|MERGE_RESOLUTION|>--- conflicted
+++ resolved
@@ -8,11 +8,7 @@
     version="1.0.0",
     author="Vivek M. Agarwal",
     author_email="vivmagarwal@gmail.com",
-<<<<<<< HEAD
-    description="A simple MCP server for local Jupyter notebook management",
-=======
     description="A production-ready MCP server for local Jupyter notebook management",
->>>>>>> e13ff08b
     long_description=long_description,
     long_description_content_type="text/markdown",
     url="https://github.com/vivmagarwal/local-notebook-mcp-server",
